# -*- coding: utf-8 -*-

from __future__ import absolute_import
import sys
import time

from pytest import approx

from lithoxyl.logger import Logger
from lithoxyl.sinks import RateSink, RateAccumulator

IS_PYPY = '__pypy__' in sys.builtin_module_names
IS_MAC = sys.platform == 'darwin'


def get_baseline(count=10):
    start_time = time.time()
    for i in range(count):
        time.sleep(0.02)
    return count / (time.time() - start_time)
    

def test_rate_sink():
    # some handy timeit for benching the sink:
    #$ python3 -m timeit -s "import time; import lithoxyl; from lithoxyl.sinks import RateSink, RateAccumulator; from lithoxyl.logger import Logger; sink = RateSink(); logger = Logger('testlog', sinks=[sink]);" "with logger.info('sleeping', reraise=False):" "  time.sleep(0.02); 1/0"
    count = 10
    baseline = get_baseline(count) 
    upper_limit, lower_limit = baseline, baseline * 0.9
    assert lower_limit > (38 if (IS_PYPY or IS_MAC) else 48), 'unexpectedly low baseline'

    sink = RateSink()
    logger = Logger('testlog', sinks=[sink])

    start_time = time.time()
    for i in range(count):
        with logger.info('sleeping', reraise=False):
            time.sleep(0.02)
            if i % 2:
                raise ValueError()
    total_time = time.time() - start_time
    total_rate = count / total_time
    test_rates = sink.get_rates()['testlog']['sleeping']
<<<<<<< HEAD

    acc = list(sink.acc_map.values())[0]['sleeping']['success']
    acc_rate = acc.get_rate(start_time=sink.creation_time) 
    assert acc_rate == approx(total_rate / 2, rel=0.15)

    assert lower_limit <= test_rates['__all__'] <= upper_limit
    assert lower_limit <= test_rates['exception'] * 2 <= upper_limit
=======
    # TODO: these are a little flaky, esp when moving between
    # environments, runtimes, and with/without coverage, hence the
    # range
    all_lower_limit = 40 if IS_PYPY else 47
    assert all_lower_limit <= round(test_rates['__all__']) <= 51
    assert 21 <= round(test_rates['exception']) <= 26
>>>>>>> bfe62469

    counts = sink.get_total_counts()
    assert counts['__all__'] == count

    assert repr(sink)


def test_rate_acc():
    acc = RateAccumulator()
    target_rate = 2000
    incr = 1.0 / target_rate
    start_time = cur_time = time.time()

    for i in range(1000):
        acc.add(cur_time)
        cur_time = start_time + (incr * i)

    rate = acc.get_rate(start_time=start_time, end_time=cur_time)
    assert target_rate - 2.5 <= rate <= target_rate + 2.5

    new_rate = acc.get_rate(start_time=start_time + 0.5, end_time=cur_time)
    assert round(new_rate - rate, -2) == 0
    # TODO: check the math on the above. It's the "if not count" block
    # in the RateAccumulator. might have an off-by-one

    assert repr(acc)<|MERGE_RESOLUTION|>--- conflicted
+++ resolved
@@ -25,7 +25,7 @@
     #$ python3 -m timeit -s "import time; import lithoxyl; from lithoxyl.sinks import RateSink, RateAccumulator; from lithoxyl.logger import Logger; sink = RateSink(); logger = Logger('testlog', sinks=[sink]);" "with logger.info('sleeping', reraise=False):" "  time.sleep(0.02); 1/0"
     count = 10
     baseline = get_baseline(count) 
-    upper_limit, lower_limit = baseline, baseline * 0.9
+    upper_limit, lower_limit = baseline, baseline * 0.85
     assert lower_limit > (38 if (IS_PYPY or IS_MAC) else 48), 'unexpectedly low baseline'
 
     sink = RateSink()
@@ -40,7 +40,6 @@
     total_time = time.time() - start_time
     total_rate = count / total_time
     test_rates = sink.get_rates()['testlog']['sleeping']
-<<<<<<< HEAD
 
     acc = list(sink.acc_map.values())[0]['sleeping']['success']
     acc_rate = acc.get_rate(start_time=sink.creation_time) 
@@ -48,14 +47,6 @@
 
     assert lower_limit <= test_rates['__all__'] <= upper_limit
     assert lower_limit <= test_rates['exception'] * 2 <= upper_limit
-=======
-    # TODO: these are a little flaky, esp when moving between
-    # environments, runtimes, and with/without coverage, hence the
-    # range
-    all_lower_limit = 40 if IS_PYPY else 47
-    assert all_lower_limit <= round(test_rates['__all__']) <= 51
-    assert 21 <= round(test_rates['exception']) <= 26
->>>>>>> bfe62469
 
     counts = sink.get_total_counts()
     assert counts['__all__'] == count
